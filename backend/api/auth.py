--- conflicted
+++ resolved
@@ -2,13 +2,8 @@
 from fastapi.security import HTTPBearer, HTTPAuthorizationCredentials
 from sqlalchemy.orm import Session
 from database import get_db
-<<<<<<< HEAD
-from models import User
+from models import User, PasswordResetToken
 from datetime import timedelta, datetime, date
-=======
-from models import User, PasswordResetToken
-from datetime import timedelta, datetime
->>>>>>> c702c96a
 from pydantic import BaseModel
 from typing import Optional
 from jose import JWTError, jwt
