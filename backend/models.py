from sqlalchemy import Column, Integer, String, DateTime, Boolean, ForeignKey, Text, Enum, UniqueConstraint, Index
from sqlalchemy.orm import relationship
from sqlalchemy.ext.declarative import declarative_base
from datetime import datetime
import enum

Base = declarative_base()

# Re-export Base for compatibility
<<<<<<< HEAD
__all__ = ['Base', 'User', 'Song', 'Pack', 'Collaboration', 'CollaborationType', 'AlbumSeries', 'Authoring', 'Artist', 'SongStatus', 'WipCollaboration', 'FileLink', 'AlbumSeriesPreexisting', 'RockBandDLC', 'FeatureRequest', 'FeatureRequestComment', 'FeatureRequestVote', 'ActivityLog', 'Achievement', 'UserAchievement', 'UserStats', 'Notification', 'NotificationType', 'ReleasePost', 'PostType']
=======
__all__ = ['Base', 'User', 'Song', 'Pack', 'Collaboration', 'CollaborationType', 'AlbumSeries', 'Authoring', 'Artist', 'SongStatus', 'WipCollaboration', 'FileLink', 'AlbumSeriesPreexisting', 'RockBandDLC', 'FeatureRequest', 'FeatureRequestComment', 'FeatureRequestVote', 'ActivityLog', 'PasswordResetToken']
>>>>>>> c702c96a

class SongStatus(str, enum.Enum):
    released = "Released"
    wip = "In Progress"
    future = "Future Plans"

class CollaborationType(enum.Enum):
    PACK_VIEW = "pack_view"
    PACK_EDIT = "pack_edit"
    SONG_EDIT = "song_edit"

class User(Base):
    __tablename__ = "users"
    
    id = Column(Integer, primary_key=True, index=True)
    username = Column(String, unique=True, index=True)
    email = Column(String, unique=True, index=True)
    hashed_password = Column(String)
    is_active = Column(Boolean, default=True)
    is_admin = Column(Boolean, default=False)
    created_at = Column(DateTime, default=datetime.utcnow)
    last_login_at = Column(DateTime, nullable=True)  # NULL = unclaimed user
    
    # User settings fields
    display_name = Column(String, nullable=True)  # Optional display name (different from username)
    preferred_contact_method = Column(String, nullable=True)  # "email" or "discord"
    discord_username = Column(String, nullable=True)  # Discord username for contact
    auto_spotify_fetch_enabled = Column(Boolean, default=True)  # Enable automatic Spotify metadata fetching
    
    # Relationships
    songs = relationship("Song", back_populates="user")
    packs = relationship("Pack", back_populates="user")
    collaborations = relationship("Collaboration", back_populates="user")
    artists = relationship("Artist", back_populates="user")

class Pack(Base):
    __tablename__ = "packs"
    
    id = Column(Integer, primary_key=True, index=True)
    name = Column(String, index=True)
    user_id = Column(Integer, ForeignKey("users.id"))
    priority = Column(Integer, nullable=True)  # 1-5 scale, 5 is highest priority, null if not set
    created_at = Column(DateTime, default=datetime.utcnow)
    updated_at = Column(DateTime, default=datetime.utcnow, onupdate=datetime.utcnow)
    released_at = Column(DateTime, nullable=True)  # When pack was released
    release_description = Column(Text, nullable=True)  # Optional description for the release
    release_download_link = Column(String, nullable=True)  # Download link for the pack
    release_youtube_url = Column(String, nullable=True)  # YouTube video URL for the release
    # Relationships
    user = relationship("User", back_populates="packs")
    songs = relationship("Song", back_populates="pack_obj")
    collaborations = relationship("Collaboration", back_populates="pack")

class Song(Base):
    __tablename__ = "songs"
    
    id = Column(Integer, primary_key=True, index=True)
    title = Column(String, index=True)
    artist = Column(String, index=True)
    artist_id = Column(Integer, ForeignKey("artists.id"), nullable=True)
    album = Column(String, index=True)
    year = Column(Integer)
    status = Column(String, index=True)  # "Future Plans", "In Progress", "Released"
    album_cover = Column(String)
    user_id = Column(Integer, ForeignKey("users.id"), index=True)
    pack_id = Column(Integer, ForeignKey("packs.id"), index=True)
    optional = Column(Boolean, default=False)  # Whether this song is optional for pack completion
    notes = Column(Text, nullable=True)  # Progress notes for the song
    created_at = Column(DateTime, default=datetime.utcnow)
    released_at = Column(DateTime, nullable=True)  # When song was released
    release_description = Column(Text, nullable=True)  # Optional description for the release
    release_download_link = Column(String, nullable=True)  # Download link for the song
    release_youtube_url = Column(String, nullable=True)  # YouTube video URL for the release
    
    # Composite indexes for common query patterns
    __table_args__ = (
        Index('idx_song_user_status', 'user_id', 'status'),
        Index('idx_song_pack_status', 'pack_id', 'status'),
        Index('idx_song_artist_title', 'artist', 'title'),
    )
    
    # Relationships
    user = relationship("User", back_populates="songs")
    pack_obj = relationship("Pack", back_populates="songs")
    artist_obj = relationship("Artist", back_populates="songs")
    authoring = relationship(
        "Authoring",
        back_populates="song",
        uselist=False,
        cascade="",  # Do not auto-delete or update authoring (can be a DB view)
        passive_deletes=True,
    )
    collaborations = relationship("Collaboration", back_populates="song")
    # Song-level album series override (nullable)
    album_series_id = Column(Integer, ForeignKey("album_series.id"), nullable=True, index=True)
    album_series_obj = relationship("AlbumSeries", foreign_keys=[album_series_id], uselist=False)

class Collaboration(Base):
    __tablename__ = "collaborations"
    
    id = Column(Integer, primary_key=True, index=True)
    pack_id = Column(Integer, ForeignKey("packs.id"), nullable=True, index=True)
    song_id = Column(Integer, ForeignKey("songs.id"), nullable=True, index=True)
    user_id = Column(Integer, ForeignKey("users.id"), index=True)
    collaboration_type = Column(Enum(CollaborationType), index=True)
    created_at = Column(DateTime, default=datetime.utcnow)
    
    # Ensure either pack_id or song_id is set, but not both
    __table_args__ = (
        UniqueConstraint('pack_id', 'song_id', 'user_id', 'collaboration_type', name='unique_collaboration'),
        # Composite indexes for common query patterns
        Index('idx_collab_user_type', 'user_id', 'collaboration_type'),
        Index('idx_collab_song_user', 'song_id', 'user_id'),
        Index('idx_collab_pack_user', 'pack_id', 'user_id'),
    )
    
    # Relationships
    pack = relationship("Pack", back_populates="collaborations")
    song = relationship("Song", back_populates="collaborations")
    user = relationship("User", back_populates="collaborations")

class Artist(Base):
    __tablename__ = "artists"
    id = Column(Integer, primary_key=True, index=True)
    name = Column(String, unique=True, index=True)
    image_url = Column(String, nullable=True)
    user_id = Column(Integer, ForeignKey("users.id"), nullable=True)  # Nullable - artists are shared entities
    
    # Relationships
    songs = relationship("Song", back_populates="artist_obj")
    user = relationship("User", back_populates="artists")

class AlbumSeries(Base):
    __tablename__ = "album_series"
    
    id = Column(Integer, primary_key=True, index=True)
    series_number = Column(Integer, unique=True, index=True)
    album_name = Column(String, nullable=False)
    artist_name = Column(String, nullable=False)
    year = Column(Integer)
    cover_image_url = Column(String)
    status = Column(String)
    description = Column(String)
    created_at = Column(DateTime, default=datetime.utcnow)
    updated_at = Column(DateTime, default=datetime.utcnow, onupdate=datetime.utcnow)
    pack_id = Column(Integer, ForeignKey("packs.id"))
    
    # Relationships
    pack = relationship("Pack", foreign_keys=[pack_id])

# Legacy SongCollaboration model removed - use unified Collaboration model instead

class AlbumSeriesPreexisting(Base):
    __tablename__ = "album_series_preexisting"
    
    id = Column(Integer, primary_key=True, index=True)
    series_id = Column(Integer, ForeignKey("album_series.id"), nullable=False, index=True)
    spotify_track_id = Column(String, nullable=True, index=True)
    title_clean = Column(String, nullable=True, index=True)
    artist = Column(String, nullable=True, index=True)
    pre_existing = Column(Boolean, default=False)  # User marked as "already done"
    irrelevant = Column(Boolean, default=False)    # User marked as "irrelevant"
    created_at = Column(DateTime, default=datetime.utcnow)
    updated_at = Column(DateTime, default=datetime.utcnow, onupdate=datetime.utcnow)
    
    __table_args__ = (
        UniqueConstraint('series_id', 'spotify_track_id', name='uq_preexisting_series_spotify'),
        UniqueConstraint('series_id', 'title_clean', name='uq_preexisting_series_titleclean'),
    )

class AlbumSeriesOverride(Base):
    __tablename__ = "album_series_overrides"
    
    id = Column(Integer, primary_key=True, index=True)
    series_id = Column(Integer, ForeignKey("album_series.id"), nullable=False, index=True)
    spotify_track_id = Column(String, nullable=True, index=True)
    title_clean = Column(String, nullable=True, index=True)
    linked_song_id = Column(Integer, ForeignKey("songs.id"), nullable=False, index=True)
    created_at = Column(DateTime, default=datetime.utcnow)
    updated_at = Column(DateTime, default=datetime.utcnow, onupdate=datetime.utcnow)
    
    __table_args__ = (
        UniqueConstraint('series_id', 'spotify_track_id', name='uq_override_series_spotify'),
        UniqueConstraint('series_id', 'title_clean', name='uq_override_series_titleclean'),
    )

class WipCollaboration(Base):
    __tablename__ = "wip_collaborations"
    
    id = Column(Integer, primary_key=True, index=True)
    song_id = Column(Integer, ForeignKey("songs.id"))
    collaborator = Column(String)  # Username string for now
    field = Column(String)
    created_at = Column(DateTime, default=datetime.utcnow)
    
    # Relationships
    song = relationship("Song")

class Authoring(Base):
    __tablename__ = "authoring"
    
    id = Column(Integer, primary_key=True, index=True)
    # Keep FK for ORM navigation, but don't rely on DB to enforce cascades
    song_id = Column(Integer, ForeignKey("songs.id"), unique=True, nullable=False)
    demucs = Column(Boolean, default=False)
    midi = Column(Boolean, default=False)
    tempo_map = Column(Boolean, default=False)
    fake_ending = Column(Boolean, default=False)
    drums = Column(Boolean, default=False)
    bass = Column(Boolean, default=False)
    guitar = Column(Boolean, default=False)
    vocals = Column(Boolean, default=False)
    harmonies = Column(Boolean, default=False)
    pro_keys = Column(Boolean, default=False)
    keys = Column(Boolean, default=False)
    animations = Column(Boolean, default=False)
    drum_fills = Column(Boolean, default=False)
    overdrive = Column(Boolean, default=False)
    compile = Column(Boolean, default=False)
    
    # Relationships
    song = relationship("Song", back_populates="authoring")

class FileLink(Base):
    __tablename__ = "file_links"
    
    id = Column(Integer, primary_key=True, index=True)
    song_id = Column(Integer, ForeignKey("songs.id"), index=True)
    user_id = Column(Integer, ForeignKey("users.id"), index=True)
    file_url = Column(String)
    message = Column(String)
    created_at = Column(DateTime, default=datetime.utcnow)
    
    # Relationships
    song = relationship("Song")
    user = relationship("User")

class RockBandDLC(Base):
    __tablename__ = "rock_band_dlc"
    
    id = Column(Integer, primary_key=True, index=True)
    title = Column(String, index=True)
    artist = Column(String, index=True)
    origin = Column(String, index=True)  # RB1, RB2, DLC, Beatles, etc.
    linked_song_id = Column(Integer, ForeignKey("songs.id"), nullable=True, index=True)  # Link to our songs if matched
    
    created_at = Column(DateTime, default=datetime.utcnow)
    
    # Composite indexes for common query patterns
    __table_args__ = (
        Index('idx_dlc_artist_title', 'artist', 'title'),
        Index('idx_dlc_origin', 'origin'),
    )
    
    # Relationships
    linked_song = relationship("Song", foreign_keys=[linked_song_id])

class FeatureRequest(Base):
    __tablename__ = "feature_requests"
    
    id = Column(Integer, primary_key=True, index=True)
    title = Column(String, nullable=False, index=True)
    description = Column(Text, nullable=False)
    user_id = Column(Integer, ForeignKey("users.id"), nullable=False, index=True)
    is_done = Column(Boolean, default=False, index=True)
    is_rejected = Column(Boolean, default=False, index=True)
    rejection_reason = Column(Text, nullable=True)  # Admin explanation for rejection
    created_at = Column(DateTime, default=datetime.utcnow, index=True)
    updated_at = Column(DateTime, default=datetime.utcnow, onupdate=datetime.utcnow)
    
    # Relationships
    user = relationship("User")
    comments = relationship("FeatureRequestComment", back_populates="feature_request", cascade="all, delete-orphan")
    votes = relationship("FeatureRequestVote", back_populates="feature_request", cascade="all, delete-orphan")

class FeatureRequestComment(Base):
    __tablename__ = "feature_request_comments"
    
    id = Column(Integer, primary_key=True, index=True)
    feature_request_id = Column(Integer, ForeignKey("feature_requests.id"), nullable=False, index=True)
    user_id = Column(Integer, ForeignKey("users.id"), nullable=False, index=True)
    parent_comment_id = Column(Integer, ForeignKey("feature_request_comments.id"), nullable=True, index=True)
    comment = Column(Text, nullable=False)
    is_edited = Column(Boolean, default=False)
    is_deleted = Column(Boolean, default=False)
    created_at = Column(DateTime, default=datetime.utcnow, index=True)
    updated_at = Column(DateTime, default=datetime.utcnow, onupdate=datetime.utcnow)
    
    # Relationships
    feature_request = relationship("FeatureRequest", back_populates="comments")
    user = relationship("User")
    parent_comment = relationship("FeatureRequestComment", remote_side=[id], backref="replies")

class FeatureRequestVote(Base):
    __tablename__ = "feature_request_votes"
    
    id = Column(Integer, primary_key=True, index=True)
    feature_request_id = Column(Integer, ForeignKey("feature_requests.id"), nullable=False, index=True)
    user_id = Column(Integer, ForeignKey("users.id"), nullable=False, index=True)
    vote_type = Column(String, nullable=False)  # "upvote" or "downvote"
    created_at = Column(DateTime, default=datetime.utcnow)
    updated_at = Column(DateTime, default=datetime.utcnow, onupdate=datetime.utcnow)
    
    __table_args__ = (
        UniqueConstraint('feature_request_id', 'user_id', name='unique_user_vote_per_request'),
    )
    
    # Relationships
    feature_request = relationship("FeatureRequest", back_populates="votes")
    user = relationship("User")

class ActivityLog(Base):
    __tablename__ = "activity_logs"
    
    id = Column(Integer, primary_key=True, index=True)
    user_id = Column(Integer, ForeignKey("users.id"), nullable=False, index=True)
    activity_type = Column(String, nullable=False, index=True)  # e.g., "login", "create_song", "change_status", "import_spotify"
    description = Column(Text, nullable=False)  # Human-readable description
    metadata_json = Column(Text, nullable=True)  # JSON string for additional data
    created_at = Column(DateTime, default=datetime.utcnow, index=True)
    
    # Relationships
    user = relationship("User")
    
    __table_args__ = (
        Index('idx_activity_created', 'created_at'),
        Index('idx_activity_user_type', 'user_id', 'activity_type'),
    )

<<<<<<< HEAD
class Achievement(Base):
    __tablename__ = "achievements"
    
    id = Column(Integer, primary_key=True, index=True)
    code = Column(String, unique=True, index=True, nullable=False)  # e.g., "first_song", "hundred_songs"
    name = Column(String, nullable=False)  # Display name
    description = Column(Text, nullable=False)  # What the user needs to do
    icon = Column(String, nullable=False)  # Emoji or icon identifier
    category = Column(String, nullable=False, index=True)  # "milestone", "activity", "quality", "social", "special"
    points = Column(Integer, nullable=False, default=10)  # Points awarded
    rarity = Column(String, nullable=False, default="common", index=True)  # "common", "uncommon", "rare", "epic", "legendary"
    target_value = Column(Integer, nullable=True)  # Target number for count-based achievements (e.g., 5, 10, 100)
    metric_type = Column(String, nullable=True)  # What metric this tracks (e.g., "total_future", "total_released", "wip_completions")
    created_at = Column(DateTime, default=datetime.utcnow)
    
    # Relationships
    user_achievements = relationship("UserAchievement", back_populates="achievement")

class UserAchievement(Base):
    __tablename__ = "user_achievements"
    
    id = Column(Integer, primary_key=True, index=True)
    user_id = Column(Integer, ForeignKey("users.id"), nullable=False, index=True)
    achievement_id = Column(Integer, ForeignKey("achievements.id"), nullable=False, index=True)
    earned_at = Column(DateTime, default=datetime.utcnow, index=True)
    notified = Column(Boolean, default=False)  # Whether user has been notified (for Phase 2 notification system)
    is_public = Column(Boolean, default=True)  # Whether to show in community feed (for Phase 2)
    
    # Relationships
    user = relationship("User")
    achievement = relationship("Achievement", back_populates="user_achievements")
    
    __table_args__ = (
        UniqueConstraint('user_id', 'achievement_id', name='unique_user_achievement'),
        Index('idx_user_achievement_earned', 'earned_at'),
    )

class UserStats(Base):
    __tablename__ = "user_stats"
    
    user_id = Column(Integer, ForeignKey("users.id"), primary_key=True, index=True)
    total_songs = Column(Integer, default=0)
    total_released = Column(Integer, default=0)
    total_future = Column(Integer, default=0)
    total_wip = Column(Integer, default=0)
    total_packs = Column(Integer, default=0)
    total_collaborations = Column(Integer, default=0)
    total_spotify_imports = Column(Integer, default=0)
    total_feature_requests = Column(Integer, default=0)
    login_streak = Column(Integer, default=0)
    total_points = Column(Integer, default=0)
    last_login_date = Column(DateTime, nullable=True)
    updated_at = Column(DateTime, default=datetime.utcnow, onupdate=datetime.utcnow)
    
    # Relationships
    user = relationship("User", uselist=False)

class NotificationType(str, enum.Enum):
    ACHIEVEMENT_EARNED = "achievement_earned"
    COMMENT_REPLY = "comment_reply"
    FEATURE_REQUEST_UPDATE = "feature_request_update"
    WELCOME = "welcome"
    GENERAL = "general"
    PACK_RELEASE = "pack_release"

class PostType(str, enum.Enum):
    PACK_RELEASE = "pack_release"      # Automatic pack release
    SONG_RELEASE = "song_release"      # Individual song release  
    FEATURE_UPDATE = "feature_update"  # New app features
    COMMUNITY_NEWS = "community_news"  # General community updates
    CURATED = "curated"               # Custom admin posts

class Notification(Base):
    __tablename__ = "notifications"
    
    id = Column(Integer, primary_key=True, index=True)
    user_id = Column(Integer, ForeignKey("users.id"), nullable=False, index=True)
    type = Column(String, nullable=False, index=True)  # NotificationType enum value
    title = Column(String, nullable=False)  # Short notification title
    message = Column(Text, nullable=False)  # Notification content
    is_read = Column(Boolean, default=False, index=True)
    
    # Context data for linking to relevant content
    related_achievement_id = Column(Integer, ForeignKey("achievements.id"), nullable=True, index=True)
    related_feature_request_id = Column(Integer, ForeignKey("feature_requests.id"), nullable=True, index=True)
    related_comment_id = Column(Integer, ForeignKey("feature_request_comments.id"), nullable=True, index=True)
    
    created_at = Column(DateTime, default=datetime.utcnow, index=True)
    read_at = Column(DateTime, nullable=True)
    
    # Relationships
    user = relationship("User")
    related_achievement = relationship("Achievement", foreign_keys=[related_achievement_id])
    related_feature_request = relationship("FeatureRequest", foreign_keys=[related_feature_request_id])
    related_comment = relationship("FeatureRequestComment", foreign_keys=[related_comment_id])
    
    __table_args__ = (
        Index('idx_notification_user_read', 'user_id', 'is_read'),
        Index('idx_notification_user_created', 'user_id', 'created_at'),
    )

class ReleasePost(Base):
    """Admin-managed release posts for the home page"""
    __tablename__ = "release_posts"
    
    id = Column(Integer, primary_key=True, index=True)
    post_type = Column(String, nullable=False, index=True)  # PostType enum value
    title = Column(String, nullable=False)  # "Fleetwood Mac - Rumours Album Series"
    subtitle = Column(String, nullable=True)  # "4 classic songs now available"
    description = Column(Text, nullable=True)  # Rich text description
    
    # Visual content
    cover_image_url = Column(String, nullable=True)  # Custom cover or pack cover
    banner_image_url = Column(String, nullable=True)  # Optional banner
    
    # Post metadata
    author_id = Column(Integer, ForeignKey("users.id"), nullable=False, index=True)
    is_published = Column(Boolean, default=False, index=True)
    is_featured = Column(Boolean, default=False, index=True)  # Featured posts shown first
    published_at = Column(DateTime, nullable=True, index=True)
    
    # Linked content
    pack_id = Column(Integer, ForeignKey("packs.id"), nullable=True, index=True)  # For pack releases
    linked_song_ids = Column(Text, nullable=True)  # JSON array of song IDs
    
    # SEO/social
    slug = Column(String, unique=True, nullable=True, index=True)  # URL slug
    tags = Column(Text, nullable=True)  # JSON array of tags
    
    created_at = Column(DateTime, default=datetime.utcnow, index=True)
    updated_at = Column(DateTime, default=datetime.utcnow, onupdate=datetime.utcnow)
    
    # Relationships
    author = relationship("User", foreign_keys=[author_id])
    pack = relationship("Pack", foreign_keys=[pack_id])
    
    __table_args__ = (
        Index('idx_release_post_published', 'is_published', 'published_at'),
        Index('idx_release_post_featured', 'is_featured', 'published_at'),
        Index('idx_release_post_type', 'post_type', 'published_at'),
=======
class PasswordResetToken(Base):
    __tablename__ = "password_reset_tokens"
    
    id = Column(Integer, primary_key=True, index=True)
    email = Column(String, nullable=False, index=True)
    token = Column(String, nullable=False, unique=True, index=True)
    expires_at = Column(DateTime, nullable=False)
    used_at = Column(DateTime, nullable=True)
    created_at = Column(DateTime, default=datetime.utcnow)
    
    __table_args__ = (
        Index('idx_token_email', 'email'),
        Index('idx_token_expires', 'expires_at'),
>>>>>>> c702c96a
    )<|MERGE_RESOLUTION|>--- conflicted
+++ resolved
@@ -7,11 +7,7 @@
 Base = declarative_base()
 
 # Re-export Base for compatibility
-<<<<<<< HEAD
-__all__ = ['Base', 'User', 'Song', 'Pack', 'Collaboration', 'CollaborationType', 'AlbumSeries', 'Authoring', 'Artist', 'SongStatus', 'WipCollaboration', 'FileLink', 'AlbumSeriesPreexisting', 'RockBandDLC', 'FeatureRequest', 'FeatureRequestComment', 'FeatureRequestVote', 'ActivityLog', 'Achievement', 'UserAchievement', 'UserStats', 'Notification', 'NotificationType', 'ReleasePost', 'PostType']
-=======
-__all__ = ['Base', 'User', 'Song', 'Pack', 'Collaboration', 'CollaborationType', 'AlbumSeries', 'Authoring', 'Artist', 'SongStatus', 'WipCollaboration', 'FileLink', 'AlbumSeriesPreexisting', 'RockBandDLC', 'FeatureRequest', 'FeatureRequestComment', 'FeatureRequestVote', 'ActivityLog', 'PasswordResetToken']
->>>>>>> c702c96a
+__all__ = ['Base', 'User', 'Song', 'Pack', 'Collaboration', 'CollaborationType', 'AlbumSeries', 'Authoring', 'Artist', 'SongStatus', 'WipCollaboration', 'FileLink', 'AlbumSeriesPreexisting', 'RockBandDLC', 'FeatureRequest', 'FeatureRequestComment', 'FeatureRequestVote', 'ActivityLog', 'Achievement', 'UserAchievement', 'UserStats', 'Notification', 'NotificationType', 'ReleasePost', 'PostType', 'PasswordResetToken']
 
 class SongStatus(str, enum.Enum):
     released = "Released"
@@ -341,7 +337,6 @@
         Index('idx_activity_user_type', 'user_id', 'activity_type'),
     )
 
-<<<<<<< HEAD
 class Achievement(Base):
     __tablename__ = "achievements"
     
@@ -482,7 +477,8 @@
         Index('idx_release_post_published', 'is_published', 'published_at'),
         Index('idx_release_post_featured', 'is_featured', 'published_at'),
         Index('idx_release_post_type', 'post_type', 'published_at'),
-=======
+    )
+
 class PasswordResetToken(Base):
     __tablename__ = "password_reset_tokens"
     
@@ -496,5 +492,4 @@
     __table_args__ = (
         Index('idx_token_email', 'email'),
         Index('idx_token_expires', 'expires_at'),
->>>>>>> c702c96a
     )