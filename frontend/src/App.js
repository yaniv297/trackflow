import React, { useState, useEffect } from "react";
import {
  Routes,
  Route,
  NavLink,
  useNavigate,
  useLocation,
} from "react-router-dom";
import { AuthProvider, useAuth } from "./contexts/AuthContext";
import ProtectedRoute from "./components/ProtectedRoute";
import LoginForm from "./components/LoginForm";
import RegistrationWizard from "./components/RegistrationWizard";
import SongPage from "./SongPage";
import WipPage from "./WipPage";
import NewSongForm from "./NewSongForm";
import NewPackForm from "./NewPackForm";
import StatsPage from "./StatsPage";
import AlbumSeriesPage from "./AlbumSeriesPage";
import NotificationManager from "./components/NotificationManager";
import ImportSpotifyPage from "./ImportSpotifyPage";
import UserSettings from "./UserSettings";
import WorkflowSettings from "./components/WorkflowSettings";
import HelpPage from "./HelpPage";
import ContactPage from "./ContactPage";
import BugReportPage from "./BugReportPage";
import AdminPage from "./AdminPage";
<<<<<<< HEAD
import FeatureRequestPage from "./FeatureRequestPage";
=======
import { apiGet } from "./utils/api";
>>>>>>> 5c073d41
import "./App.css";

function AppContent() {
  const [showNewDropdown, setShowNewDropdown] = useState(false);
  const [showUserDropdown, setShowUserDropdown] = useState(false);
  const [isImpersonating, setIsImpersonating] = useState(false);
  const [impersonatedUsername, setImpersonatedUsername] = useState("");
  const [onlineUserCount, setOnlineUserCount] = useState(null);
  const [onlineUsers, setOnlineUsers] = useState([]);
  const [showOnlineTooltip, setShowOnlineTooltip] = useState(false);
  const navigate = useNavigate();
  const location = useLocation();
  const { user, logout, isAuthenticated, loading, updateAuth } = useAuth();

  // Check if we're impersonating
  useEffect(() => {
    const impersonating = localStorage.getItem("impersonating");
    if (impersonating) {
      setIsImpersonating(true);
      setImpersonatedUsername(impersonating);
    } else {
      setIsImpersonating(false);
      setImpersonatedUsername("");
    }
  }, [user]);

  // Fetch online user count for admins
  useEffect(() => {
    if (!isAuthenticated || !user?.is_admin) {
      setOnlineUserCount(null);
      setOnlineUsers([]);
      return;
    }

    const fetchOnlineCount = async () => {
      try {
        const data = await apiGet("/admin/online-users");
        setOnlineUserCount(data.online_count);
        setOnlineUsers(data.online_users || []);
      } catch (error) {
        // Silently fail - don't show errors for this feature
        console.error("Failed to fetch online user count:", error);
      }
    };

    // Fetch immediately
    fetchOnlineCount();

    // Then poll every 30 seconds
    const interval = setInterval(fetchOnlineCount, 30000);

    return () => clearInterval(interval);
  }, [isAuthenticated, user?.is_admin]);

  // Close dropdowns when clicking outside
  useEffect(() => {
    const handleClickOutside = (event) => {
      if (showNewDropdown && !event.target.closest(".dropdown-container")) {
        setShowNewDropdown(false);
      }
      if (
        showUserDropdown &&
        !event.target.closest(".user-dropdown-container")
      ) {
        setShowUserDropdown(false);
      }
    };

    document.addEventListener("mousedown", handleClickOutside);
    return () => document.removeEventListener("mousedown", handleClickOutside);
  }, [showNewDropdown, showUserDropdown]);

  // After route changes, check if we should open the edit album series modal
  useEffect(() => {
    try {
      const raw = localStorage.getItem("tf_open_edit_series");
      if (raw) {
        const detail = JSON.parse(raw);
        if (
          detail &&
          detail.packId &&
          detail.series &&
          detail.series.length > 0
        ) {
          const evt = new CustomEvent("open-edit-album-series", { detail });
          window.dispatchEvent(evt);
        }
        localStorage.removeItem("tf_open_edit_series");
      }
    } catch (_e) {}
  }, [location.pathname]);

  // Global event listeners for album series modals
  useEffect(() => {
    // console.log("Setting up global event listeners in App.js");

    const createHandler = (e) => {
      console.log(
        "Received open-create-album-series event in App.js",
        e.detail
      );
      console.log("Current pathname:", window.location.pathname);
      const { artistName, albumName, status, skipNavigation } = e.detail || {};

      // Check if we should skip navigation (when called from NewPackForm)
      if (skipNavigation) {
        console.log("Skipping navigation, opening modal immediately");
        const modalEvent = new CustomEvent("open-create-album-series-modal", {
          detail: { artistName, albumName, status },
        });
        window.dispatchEvent(modalEvent);
        return;
      }

      // Only navigate to WIP page if we're not already there
      if (window.location.pathname !== "/wip") {
        console.log("Navigating to WIP page");
        navigate("/wip");
        // Use setTimeout to ensure navigation completes before opening modal
        setTimeout(() => {
          const modalEvent = new CustomEvent("open-create-album-series-modal", {
            detail: { artistName, albumName, status },
          });
          window.dispatchEvent(modalEvent);
        }, 100);
      } else {
        console.log("Already on WIP page, opening modal immediately");
        // If already on WIP page, open modal immediately
        const modalEvent = new CustomEvent("open-create-album-series-modal", {
          detail: { artistName, albumName, status },
        });
        window.dispatchEvent(modalEvent);
      }
    };

    window.addEventListener("open-create-album-series", createHandler);
    // console.log("Global event listener registered in App.js");

    return () => {
      window.removeEventListener("open-create-album-series", createHandler);
      // console.log("Global event listener removed from App.js");
    };
  }, [navigate]);

  const handleDropdownClick = (path) => {
    setShowNewDropdown(false);
    navigate(path);
  };

  const handleLogout = () => {
    logout();
    navigate("/login");
  };

  const handleExitImpersonation = async () => {
    const adminToken = localStorage.getItem("admin_token");
    if (adminToken) {
      // Restore admin token
      localStorage.setItem("token", adminToken);
      localStorage.removeItem("admin_token");
      localStorage.removeItem("impersonating");

      // Update auth context and reload
      await updateAuth(adminToken, null);
      window.location.href = "/admin";
    }
  };

  return (
    <NotificationManager>
      <div className="app-container">
        {isImpersonating && (
          <div
            style={{
              background: "#ffc107",
              color: "#000",
              padding: "10px 20px",
              textAlign: "center",
              fontWeight: "bold",
              display: "flex",
              alignItems: "center",
              justifyContent: "center",
              gap: "15px",
              boxShadow: "0 2px 4px rgba(0,0,0,0.1)",
            }}
          >
            <span>👤 Impersonating: {impersonatedUsername}</span>
            <button
              onClick={handleExitImpersonation}
              style={{
                background: "#333",
                color: "white",
                border: "none",
                padding: "6px 15px",
                borderRadius: "4px",
                cursor: "pointer",
                fontWeight: "600",
                fontSize: "13px",
              }}
            >
              Exit Impersonation
            </button>
          </div>
        )}
        <div
          style={{
            display: "flex",
            alignItems: "center",
            justifyContent: "space-between",
            marginBottom: 12,
          }}
        >
          <h1>🎶 TrackFlow</h1>
          {isAuthenticated && !loading && (
            <div style={{ display: "flex", alignItems: "center", gap: "1rem" }}>
              <div style={{ display: "flex", flexDirection: "column", alignItems: "flex-end" }}>
                <span style={{ color: "#666", fontSize: "0.9rem" }}>
                  Welcome, {user?.username}!
                </span>
                {user?.is_admin && onlineUserCount !== null && (
                  <div
                    style={{ position: "relative", display: "inline-block" }}
                    onMouseEnter={() => setShowOnlineTooltip(true)}
                    onMouseLeave={() => setShowOnlineTooltip(false)}
                  >
                    <span
                      style={{
                        color: "#888",
                        fontSize: "0.75rem",
                        cursor: "pointer",
                        textDecoration: "underline",
                        textDecorationStyle: "dotted",
                      }}
                    >
                      {onlineUserCount} {onlineUserCount === 1 ? "user" : "users"} online
                    </span>
                    {showOnlineTooltip && onlineUsers.length > 0 && (
                      <div
                        style={{
                          position: "absolute",
                          top: "100%",
                          right: 0,
                          marginTop: "0.25rem",
                          background: "white",
                          border: "1px solid #ddd",
                          borderRadius: "4px",
                          padding: "0.5rem 0.75rem",
                          boxShadow: "0 2px 8px rgba(0,0,0,0.15)",
                          zIndex: 10000,
                          minWidth: "150px",
                          maxWidth: "250px",
                        }}
                      >
                        <div
                          style={{
                            fontSize: "0.75rem",
                            fontWeight: "bold",
                            marginBottom: "0.25rem",
                            color: "#333",
                          }}
                        >
                          Online Users:
                        </div>
                        <div style={{ fontSize: "0.7rem", color: "#666" }}>
                          {onlineUsers.map((username, idx) => (
                            <div key={idx}>{username}</div>
                          ))}
                        </div>
                      </div>
                    )}
                  </div>
                )}
              </div>

              {/* User Dropdown */}
              <div
                className="user-dropdown-container"
                style={{ position: "relative", display: "inline-block" }}
              >
                <button
                  onClick={() => setShowUserDropdown(!showUserDropdown)}
                  style={{
                    background: showUserDropdown ? "#007bff" : "#f8f9fa",
                    color: showUserDropdown ? "white" : "#333",
                    border: "1px solid #ddd",
                    borderRadius: "4px",
                    padding: "0.5rem 1rem",
                    cursor: "pointer",
                    fontSize: "0.9rem",
                    display: "flex",
                    alignItems: "center",
                    gap: "0.3rem",
                    transition: "background 0.2s, color 0.2s",
                  }}
                >
                  ⚙️
                  <span style={{ fontSize: "0.8rem" }}>▼</span>
                </button>

                {showUserDropdown && (
                  <div
                    style={{
                      position: "absolute",
                      top: "100%",
                      right: "0",
                      background: "white",
                      border: "1px solid #ddd",
                      borderRadius: "8px",
                      boxShadow: "0 4px 12px rgba(0,0,0,0.15)",
                      zIndex: 1000,
                      marginTop: "0.5rem",
                      overflow: "hidden",
                      minWidth: "150px",
                    }}
                  >
                    <div
                      onClick={() => {
                        setShowUserDropdown(false);
                        navigate("/settings");
                      }}
                      style={{
                        display: "block",
                        width: "100%",
                        padding: "0.75rem 1rem",
                        color: "#333",
                        textDecoration: "none",
                        borderBottom: "1px solid #eee",
                        transition: "background 0.2s",
                        cursor: "pointer",
                        fontSize: "0.9rem",
                      }}
                      onMouseEnter={(e) =>
                        (e.target.style.background = "#f8f9fa")
                      }
                      onMouseLeave={(e) =>
                        (e.target.style.background = "transparent")
                      }
                    >
                      User Settings
                    </div>
                    <div
                      onClick={() => {
                        setShowUserDropdown(false);
                        navigate("/settings/workflow");
                      }}
                      style={{
                        display: "block",
                        width: "100%",
                        padding: "0.75rem 1rem",
                        color: "#333",
                        textDecoration: "none",
                        borderBottom: "1px solid #eee",
                        transition: "background 0.2s",
                        cursor: "pointer",
                        fontSize: "0.9rem",
                      }}
                      onMouseEnter={(e) =>
                        (e.target.style.background = "#f8f9fa")
                      }
                      onMouseLeave={(e) =>
                        (e.target.style.background = "transparent")
                      }
                    >
                      Workflow Settings
                    </div>
                    <div
                      onClick={() => {
                        setShowUserDropdown(false);
                        navigate("/feature-requests");
                      }}
                      style={{
                        display: "block",
                        width: "100%",
                        padding: "0.75rem 1rem",
                        color: "#333",
                        textDecoration: "none",
                        borderBottom: "1px solid #eee",
                        transition: "background 0.2s",
                        cursor: "pointer",
                        fontSize: "0.9rem",
                      }}
                      onMouseEnter={(e) =>
                        (e.target.style.background = "#f8f9fa")
                      }
                      onMouseLeave={(e) =>
                        (e.target.style.background = "transparent")
                      }
                    >
                      Feature Requests
                    </div>
                    <div
                      onClick={() => {
                        setShowUserDropdown(false);
                        navigate("/bug-report");
                      }}
                      style={{
                        display: "block",
                        width: "100%",
                        padding: "0.75rem 1rem",
                        color: "#333",
                        textDecoration: "none",
                        borderBottom: "1px solid #eee",
                        transition: "background 0.2s",
                        cursor: "pointer",
                        fontSize: "0.9rem",
                      }}
                      onMouseEnter={(e) =>
                        (e.target.style.background = "#f8f9fa")
                      }
                      onMouseLeave={(e) =>
                        (e.target.style.background = "transparent")
                      }
                    >
                      Report a Bug
                    </div>
                    <div
                      onClick={() => {
                        setShowUserDropdown(false);
                        navigate("/contact");
                      }}
                      style={{
                        display: "block",
                        width: "100%",
                        padding: "0.75rem 1rem",
                        color: "#333",
                        textDecoration: "none",
                        borderBottom: "1px solid #eee",
                        transition: "background 0.2s",
                        cursor: "pointer",
                        fontSize: "0.9rem",
                      }}
                      onMouseEnter={(e) =>
                        (e.target.style.background = "#f8f9fa")
                      }
                      onMouseLeave={(e) =>
                        (e.target.style.background = "transparent")
                      }
                    >
                      Contact
                    </div>
                    <div
                      onClick={() => {
                        setShowUserDropdown(false);
                        handleLogout();
                      }}
                      style={{
                        display: "block",
                        width: "100%",
                        padding: "0.75rem 1rem",
                        color: "#dc3545",
                        textDecoration: "none",
                        transition: "background 0.2s",
                        cursor: "pointer",
                        fontSize: "0.9rem",
                      }}
                      onMouseEnter={(e) =>
                        (e.target.style.background = "#fff5f5")
                      }
                      onMouseLeave={(e) =>
                        (e.target.style.background = "transparent")
                      }
                    >
                      Logout
                    </div>
                  </div>
                )}
              </div>
            </div>
          )}
        </div>
        {isAuthenticated && !loading && (
          <nav className="nav">
            <NavLink to="/future" activeclassname="active">
              Future
            </NavLink>
            <NavLink to="/wip" activeclassname="active">
              WIP
            </NavLink>
            <NavLink to="/released" activeclassname="active">
              Released
            </NavLink>

            {/* New Dropdown */}
            <div
              className="dropdown-container"
              style={{ position: "relative", display: "inline-block" }}
            >
              <button
                onClick={() => setShowNewDropdown(!showNewDropdown)}
                style={{
                  background: showNewDropdown ? "#007bff" : "#f3f3f3",
                  color: showNewDropdown ? "white" : "#333",
                  border: "none",
                  borderRadius: "6px",
                  padding: "0.5rem 1.2rem",
                  fontWeight: "bold",
                  fontSize: "1.05rem",
                  cursor: "pointer",
                  transition: "background 0.2s, color 0.2s",
                  display: "flex",
                  alignItems: "center",
                  gap: "0.3rem",
                }}
              >
                ➕ New
                <span style={{ fontSize: "0.8rem" }}>▼</span>
              </button>

              {showNewDropdown && (
                <div
                  style={{
                    position: "absolute",
                    top: "100%",
                    left: "0",
                    right: "0",
                    background: "white",
                    border: "1px solid #ddd",
                    borderRadius: "8px",
                    boxShadow: "0 4px 12px rgba(0,0,0,0.15)",
                    zIndex: 1000,
                    marginTop: "0.5rem",
                    overflow: "hidden",
                  }}
                >
                  <div
                    onClick={() => handleDropdownClick("/new")}
                    style={{
                      display: "block",
                      width: "100%",
                      padding: "0.75rem 1rem",
                      color: "#333",
                      borderBottom: "1px solid #eee",
                      transition: "background 0.2s",
                      cursor: "pointer",
                      fontSize: "inherit",
                    }}
                    onMouseEnter={(e) =>
                      (e.target.style.background = "#f8f9fa")
                    }
                    onMouseLeave={(e) =>
                      (e.target.style.background = "transparent")
                    }
                  >
                    Song
                  </div>
                  <div
                    onClick={() => handleDropdownClick("/pack")}
                    style={{
                      display: "block",
                      width: "100%",
                      padding: "0.75rem 1rem",
                      color: "#333",
                      transition: "background 0.2s",
                      cursor: "pointer",
                      fontSize: "inherit",
                    }}
                    onMouseEnter={(e) =>
                      (e.target.style.background = "#f8f9fa")
                    }
                    onMouseLeave={(e) =>
                      (e.target.style.background = "transparent")
                    }
                  >
                    Pack
                  </div>
                  <div
                    onClick={() => handleDropdownClick("/import-spotify")}
                    style={{
                      display: "block",
                      width: "100%",
                      padding: "0.75rem 1rem",
                      color: "#333",
                      transition: "background 0.2s",
                      cursor: "pointer",
                      fontSize: "inherit",
                    }}
                    onMouseEnter={(e) =>
                      (e.target.style.background = "#f8f9fa")
                    }
                    onMouseLeave={(e) =>
                      (e.target.style.background = "transparent")
                    }
                  >
                    Import from Spotify
                  </div>
                </div>
              )}
            </div>

            <NavLink to="/album-series" activeclassname="active">
              Album Series
            </NavLink>
            <NavLink to="/stats" activeclassname="active">
              Stats
            </NavLink>
            <NavLink to="/help" activeclassname="active">
              Help
            </NavLink>
            {user?.is_admin && (
              <NavLink to="/admin" activeclassname="active">
                👑 Admin
              </NavLink>
            )}
          </nav>
        )}

        <Routes>
          <Route path="/login" element={<LoginForm />} />
          <Route path="/register" element={<RegistrationWizard />} />

          {/* Protected Routes */}
          <Route
            path="/"
            element={
              <ProtectedRoute>
                <WipPage />
              </ProtectedRoute>
            }
          />
          <Route
            path="/future"
            element={
              <ProtectedRoute>
                <SongPage status="Future Plans" />
              </ProtectedRoute>
            }
          />
          <Route
            path="/wip"
            element={
              <ProtectedRoute>
                <WipPage />
              </ProtectedRoute>
            }
          />
          <Route
            path="/released"
            element={
              <ProtectedRoute>
                <SongPage status="Released" />
              </ProtectedRoute>
            }
          />
          <Route
            path="/new"
            element={
              <ProtectedRoute>
                <NewSongForm />
              </ProtectedRoute>
            }
          />
          <Route
            path="/pack"
            element={
              <ProtectedRoute>
                <NewPackForm />
              </ProtectedRoute>
            }
          />
          <Route
            path="/import-spotify"
            element={
              <ProtectedRoute>
                <ImportSpotifyPage />
              </ProtectedRoute>
            }
          />
          <Route
            path="/album-series"
            element={
              <ProtectedRoute>
                <AlbumSeriesPage />
              </ProtectedRoute>
            }
          />
          <Route
            path="/stats"
            element={
              <ProtectedRoute>
                <StatsPage />
              </ProtectedRoute>
            }
          />
          <Route
            path="/settings"
            element={
              <ProtectedRoute>
                <UserSettings />
              </ProtectedRoute>
            }
          />
          <Route
            path="/settings/workflow"
            element={
              <ProtectedRoute>
                <WorkflowSettings />
              </ProtectedRoute>
            }
          />
          <Route
            path="/help"
            element={
              <ProtectedRoute>
                <HelpPage />
              </ProtectedRoute>
            }
          />
          <Route
            path="/contact"
            element={
              <ProtectedRoute>
                <ContactPage />
              </ProtectedRoute>
            }
          />
          <Route
            path="/bug-report"
            element={
              <ProtectedRoute>
                <BugReportPage />
              </ProtectedRoute>
            }
          />
          <Route
            path="/admin"
            element={
              <ProtectedRoute>
                <AdminPage />
              </ProtectedRoute>
            }
          />
          <Route
            path="/feature-requests"
            element={
              <ProtectedRoute>
                <FeatureRequestPage />
              </ProtectedRoute>
            }
          />
          <Route
            path="*"
            element={
              <ProtectedRoute>
                <WipPage />
              </ProtectedRoute>
            }
          />
        </Routes>
      </div>
    </NotificationManager>
  );
}

function App() {
  return (
    <AuthProvider>
      <AppContent />
    </AuthProvider>
  );
}

export default App;<|MERGE_RESOLUTION|>--- conflicted
+++ resolved
@@ -24,11 +24,8 @@
 import ContactPage from "./ContactPage";
 import BugReportPage from "./BugReportPage";
 import AdminPage from "./AdminPage";
-<<<<<<< HEAD
 import FeatureRequestPage from "./FeatureRequestPage";
-=======
 import { apiGet } from "./utils/api";
->>>>>>> 5c073d41
 import "./App.css";
 
 function AppContent() {
