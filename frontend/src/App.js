--- conflicted
+++ resolved
@@ -7,17 +7,11 @@
   useLocation,
 } from "react-router-dom";
 import { AuthProvider, useAuth } from "./contexts/AuthContext";
-<<<<<<< HEAD
 import ProtectedRoute from "./components/ui/ProtectedRoute";
 import LoginForm from "./components/forms/LoginForm";
 import RegistrationWizard from "./components/shared/RegistrationWizard";
-=======
-import ProtectedRoute from "./components/ProtectedRoute";
-import LoginForm from "./components/LoginForm";
-import RegistrationWizard from "./components/RegistrationWizard";
 import ForgotPassword from "./components/ForgotPassword";
 import ResetPassword from "./components/ResetPassword";
->>>>>>> c702c96a
 import SongPage from "./SongPage";
 import WipPage from "./WipPage";
 import NewSongForm from "./NewSongForm";
@@ -1155,12 +1149,9 @@
           <Route path="/" element={<HomePage />} />
           <Route path="/login" element={<LoginForm />} />
           <Route path="/register" element={<RegistrationWizard />} />
-<<<<<<< HEAD
           <Route path="/releases" element={<LatestReleasesPage />} />
-=======
           <Route path="/forgot-password" element={<ForgotPassword />} />
           <Route path="/reset-password" element={<ResetPassword />} />
->>>>>>> c702c96a
 
           {/* Protected Routes */}
           <Route
