import React, { useState, useEffect, useMemo, useCallback } from "react";
import { useAuth } from "./contexts/AuthContext";
import SongTable from "./components/SongTable";
import PageHeader from "./components/PageHeader";
import BulkEditModal from "./components/BulkEditModal";
import CustomAlert from "./components/CustomAlert";
import CustomPrompt from "./components/CustomPrompt";
import AlbumSeriesModal from "./components/AlbumSeriesModal";
import DoubleAlbumSeriesModal from "./components/DoubleAlbumSeriesModal";
import UnifiedCollaborationModal from "./components/UnifiedCollaborationModal";
import Fireworks from "./components/Fireworks";
import LoadingSpinner from "./components/LoadingSpinner";
import useCollaborations from "./hooks/useCollaborations";
import { apiGet, apiPost, apiDelete, apiPatch, apiPut } from "./utils/api";
import { checkAndShowNewAchievements } from "./utils/achievements";
import AlbumSeriesEditModal from "./components/AlbumSeriesEditModal";

function SongPage({ status }) {
  const { user } = useAuth();

  // Core state
  const [songs, setSongs] = useState([]);
  const [search, setSearch] = useState("");
  const [selectedSongs, setSelectedSongs] = useState([]);
  const [loading, setLoading] = useState(true);

  // UI state
  const [editing, setEditing] = useState({});
  const [editValues, setEditValues] = useState({});
  const [spotifyOptions, setSpotifyOptions] = useState({});
  const [sortKey, setSortKey] = useState(null);
  const [sortDirection, setSortDirection] = useState("asc");
  const [collapsedGroups, setCollapsedGroups] = useState({});
  const [groupBy, setGroupBy] = useState("pack");

  // Modal state
  const [showBulkModal, setShowBulkModal] = useState(false);
  const [showAlbumSeriesModal, setShowAlbumSeriesModal] = useState(false);
  const [showCollaborationModal, setShowCollaborationModal] = useState(false);
  const [albumSeriesFormData, setAlbumSeriesFormData] = useState({
    artist_name: "",
    album_name: "",
    year: "",
    cover_image_url: "",
    description: "",
  });
  const [selectedItemForCollaboration, setSelectedItemForCollaboration] =
    useState(null);
  const [collaborationType, setCollaborationType] = useState("pack");
  // Alert/Prompt state
  const [alertConfig, setAlertConfig] = useState({
    isOpen: false,
    title: "",
    message: "",
    onConfirm: null,
    type: "warning",
  });
  const [promptConfig, setPromptConfig] = useState({
    isOpen: false,
    title: "",
    message: "",
    onConfirm: null,
    placeholder: "",
  });

  const [editSeriesModal, setEditSeriesModal] = useState({
    open: false,
    packId: null,
    series: [],
    defaultSeriesId: null,
  });
  const [showDoubleAlbumSeriesModal, setShowDoubleAlbumSeriesModal] =
    useState(false);
  const [doubleAlbumSeriesData, setDoubleAlbumSeriesData] = useState(null);
  const [isExecutingDoubleAlbumSeries, setIsExecutingDoubleAlbumSeries] =
    useState(false);

  // Use collaboration hook
  const { fetchCollaborations, getPackCollaborators } = useCollaborations();

  // Simple cache for songs data
  const [songsCache, setSongsCache] = useState({});

  // Define fetchSongs before using it in useEffect
  const fetchSongs = useCallback(async () => {
    try {
      setLoading(true);
      const params = new URLSearchParams();
      if (status) params.append("status", status);
      if (search) params.append("query", search);

      const cacheKey = `${status || "all"}-${search || ""}`;

      // Check cache first
      if (songsCache[cacheKey] && !search) {
        // Only use cache for non-search requests
        setSongs(songsCache[cacheKey]);
        setLoading(false);
        return;
      }

      const response = await apiGet(`/songs/?${params.toString()}`);
      console.log(
        "fetchSongs: Fetched fresh data from server:",
        response.length,
        "songs"
      );
      setSongs(response);

      // Cache the result (only for non-search requests)
      if (!search) {
        setSongsCache((prev) => ({ ...prev, [cacheKey]: response }));
      }
    } catch (error) {
      console.error("Failed to fetch songs:", error);
    } finally {
      setLoading(false);
    }
  }, [status, search, songsCache]);

  // Load data
  useEffect(() => {
    fetchSongs();
    fetchCollaborations();
  }, [status, fetchCollaborations, fetchSongs]);

  useEffect(() => {
    const delayDebounceFn = setTimeout(() => fetchSongs(), 300);
    return () => clearTimeout(delayDebounceFn);
  }, [search, fetchSongs]);

  useEffect(() => {
    const handler = (e) => {
      const { packId, series } = e.detail || {};
      setEditSeriesModal({
        open: true,
        packId: packId || null,
        series: series || [],
        defaultSeriesId: series?.[0]?.id || null,
      });
    };
    window.addEventListener("open-edit-album-series", handler);
    return () => window.removeEventListener("open-edit-album-series", handler);
  }, []);

  // Listen for global cache invalidation events
  useEffect(() => {
    const invalidate = () => {
      setSongsCache({});
      fetchSongs();
    };
    window.addEventListener("songs-invalidate-cache", invalidate);
    return () =>
      window.removeEventListener("songs-invalidate-cache", invalidate);
  }, [fetchSongs]);

  // Sorting and grouping logic
  const sortedSongs = useMemo(() => {
    return [...songs].sort((a, b) => {
      if (!sortKey) return 0;

      let aValue = a[sortKey] || "";
      let bValue = b[sortKey] || "";

      if (typeof aValue === "string") aValue = aValue.toLowerCase();
      if (typeof bValue === "string") bValue = bValue.toLowerCase();

      if (aValue < bValue) return sortDirection === "asc" ? -1 : 1;
      if (aValue > bValue) return sortDirection === "asc" ? 1 : -1;
      return 0;
    });
  }, [songs, sortKey, sortDirection]);

  const groupedSongs = useMemo(() => {
    // No need to filter here since we're already filtering on the backend
    const filteredSongs = sortedSongs;

    if (groupBy === "artist") {
      const grouped = filteredSongs.reduce((acc, song) => {
        if (!song || typeof song !== "object") return acc;

        const artist = song.artist || "Unknown Artist";
        const album = song.album || "Unknown Album";

        if (!acc[artist]) acc[artist] = {};
        if (!acc[artist][album]) acc[artist][album] = [];

        acc[artist][album].push(song);
        return acc;
      }, {});

      // Sort songs within each album (editable first)
      Object.keys(grouped).forEach((artist) => {
        Object.keys(grouped[artist]).forEach((album) => {
          grouped[artist][album].sort((a, b) => {
            // Editable songs first
            if (a.is_editable && !b.is_editable) return -1;
            if (!a.is_editable && b.is_editable) return 1;
            // Then by title
            return (a.title || "").localeCompare(b.title || "");
          });
        });
      });

      return grouped;
    } else {
      const grouped = filteredSongs.reduce((acc, song) => {
        if (!song || typeof song !== "object") return acc;

        const packName = song.pack_name || "(no pack)";
        if (!acc[packName]) acc[packName] = [];
        acc[packName].push(song);
        return acc;
      }, {});

      // Sort songs within each pack (editable first)
      Object.keys(grouped).forEach((packName) => {
        grouped[packName].sort((a, b) => {
          // Editable songs first
          if (a.is_editable && !b.is_editable) return -1;
          if (!a.is_editable && b.is_editable) return 1;
          // Then by title
          return (a.title || "").localeCompare(b.title || "");
        });
      });

      // Sort pack names alphabetically, with "(no pack)" at the end
      const sortedGrouped = {};
      Object.keys(grouped)
        .sort((a, b) => {
          // Put "(no pack)" at the end
          if (a === "(no pack)") return 1;
          if (b === "(no pack)") return -1;
          // Sort other packs alphabetically
          return a.localeCompare(b);
        })
        .forEach((packName) => {
          sortedGrouped[packName] = grouped[packName];
        });

      return sortedGrouped;
    }
  }, [sortedSongs, search, groupBy]);

  // Event handlers
  const handleSort = (key) => {
    if (sortKey === key) {
      setSortDirection(sortDirection === "asc" ? "desc" : "asc");
    } else {
      setSortKey(key);
      setSortDirection("asc");
    }
  };

  const toggleGroup = (key) => {
    setCollapsedGroups((prev) => ({
      ...prev,
      [key]: !prev[key],
    }));
  };

  const allCollapsed = Object.keys(groupedSongs || {})
    .filter((key) => groupedSongs[key]?.length > 0)
    .every((key) => collapsedGroups[key]);

  const toggleAllGroups = () => {
    const groupKeys = Object.keys(groupedSongs).map((key) =>
      groupBy === "pack" ? key : key
    );

    if (allCollapsed) {
      setCollapsedGroups({});
    } else {
      const newCollapsed = {};
      groupKeys.forEach((key) => {
        newCollapsed[key] = true;
      });
      setCollapsedGroups(newCollapsed);
    }
  };

  // Bulk action handlers

  const handleStartWork = async (songIds = null) => {
    // Move songs from Future Plans to In Progress
    try {
      const songsToMove = songIds
        ? songs.filter((s) => songIds.includes(s.id))
        : songs.filter((s) => selectedSongs.includes(s.id));

      const movedIds = new Set(songsToMove.map((s) => s.id));

      // Group songs by album series for status updates
      const seriesGroups = {};
      songsToMove.forEach((song) => {
        if (song.album_series_id) {
          if (!seriesGroups[song.album_series_id]) {
            seriesGroups[song.album_series_id] = [];
          }
          seriesGroups[song.album_series_id].push(song);
        }
      });


      // Optimistic UI update
      setSongs((prev) => {
        if (status === "Future Plans") {
          // Remove moved songs from the current view
          return prev.filter((s) => !movedIds.has(s.id));
        }
        // Otherwise, mark them as In Progress
        return prev.map((s) =>
          movedIds.has(s.id) ? { ...s, status: "In Progress" } : s
        );
      });

      await Promise.all(
        songsToMove.map((song) =>
          apiPatch(`/songs/${song.id}`, { status: "In Progress" })
        )
      );
      
      // Check achievements after status change
      await checkAndShowNewAchievements();

      // Update album series status to "in_progress" if any songs belong to a series
      for (const [seriesId, seriesSongs] of Object.entries(seriesGroups)) {
        if (seriesSongs.length > 0) {
          try {
            const response = await apiPut(`/album-series/${seriesId}/status`, {
              status: "in_progress",
            });
          } catch (err) {
            console.error(
              `Failed to update album series ${seriesId} status:`,
              err
            );
          }
        }
      }

      // Invalidate cache so fetchSongs pulls fresh data
      setSongsCache({});
      fetchSongs();
      setSelectedSongs([]);

      if (window.showNotification) {
        window.showNotification(
          `Started work on ${songsToMove.length} song${
            songsToMove.length === 1 ? "" : "s"
          }.`,
          "success"
        );
      }
    } catch (error) {
      console.error("Failed to start work:", error);
      if (window.showNotification) {
        window.showNotification("Failed to start work", "error");
      }
      // Optionally refresh to recover from any mismatch
      fetchSongs();
    }
  };

  // Song editing handlers
  const saveEdit = async (id, field) => {
    const value = editValues[`${id}_${field}`];
    if (value === undefined) return;

    try {
<<<<<<< HEAD
      const updates = { [field]: value };
      const oldSong = songs.find((s) => s.id === id);
=======
      let updates = { [field]: value };

      // Special handling for pack field - backend expects "pack" field, not "pack_name"
      // The backend will handle pack creation if it doesn't exist
      if (field === "pack") {
        // Keep the field name as "pack" (confirmed by MovePackModal.js)
        updates = { pack: value };
      }

>>>>>>> 32381b9e
      const response = await apiPatch(`/songs/${id}`, updates);

      setSongs((prevSongs) =>
        prevSongs.map((song) =>
          song.id === id ? { ...song, ...response } : song
        )
      );

      // Remove unnecessary cache clearing - we already updated local state
      // setSongsCache({});

      setEditing((prev) => {
        const newState = { ...prev };
        delete newState[`${id}_${field}`];
        return newState;
      });

      setEditValues((prev) => {
        const newState = { ...prev };
        delete newState[`${id}_${field}`];
        return newState;
      });

<<<<<<< HEAD
      // Check achievements if status changed
      if (field === "status" && oldSong && oldSong.status !== value) {
        await checkAndShowNewAchievements();
=======
      // Clear cache and refresh to get updated pack information
      if (field === "pack") {
        setSongsCache({});
        fetchSongs();
>>>>>>> 32381b9e
      }
    } catch (error) {
      console.error("Failed to save edit:", error);
      window.showNotification(
        error.message || "Failed to save changes",
        "error"
      );
    }
  };

  const fetchSpotifyOptions = async (song) => {
    try {
      const data = await apiGet(`/spotify/${song.id}/spotify-options/`);
      setSpotifyOptions((prev) => ({ ...prev, [song.id]: data }));
    } catch (error) {
      console.error("Failed to fetch Spotify options:", error);
    }
  };

  const applySpotifyEnhancement = async (songId, trackId) => {
    try {
      const updated = await apiPost(`/spotify/${songId}/enhance/`, {
        track_id: trackId,
      });

      // Only update specific fields that should change from Spotify enhancement
      // Preserve pack-related fields and other important display fields
      setSongs((prevSongs) =>
        prevSongs.map((song) =>
          song.id === songId
            ? {
                ...song,
                album: updated.album,
                year: updated.year,
                album_cover: updated.album_cover,
                artist: updated.artist,
                title: updated.title,
              }
            : song
        )
      );

      // Close the Spotify enhancement modal
      setSpotifyOptions((prev) => ({ ...prev, [songId]: undefined }));

      window.showNotification("Song enhanced successfully!", "success");
    } catch (error) {
      console.error(
        "Failed to apply Spotify enhancement:",
        error.message || error
      );
      // Show user-friendly error message
      window.showNotification("Failed to apply Spotify enhancement", "error");
    }
  };

  const handleDelete = async (id) => {
    try {
      await apiDelete(`/songs/${id}`);
      setSongs(songs.filter((song) => song.id !== id));
      // Remove unnecessary cache clearing - we already updated local state
      // setSongsCache({});
    } catch (error) {
      console.error("Failed to delete song:", error);
    }
  };

  const handlePackNameUpdate = async (packId, newName) => {
    try {
      await apiPatch(`/packs/${packId}`, { name: newName });
      // Clear cache and refresh
      setSongsCache({});
      fetchSongs();
    } catch (error) {
      console.error("Failed to update pack name:", error);
      throw error; // Re-throw so the component can handle it
    }
  };

  const handleDeletePack = async (packName, packId) => {
    setAlertConfig({
      isOpen: true,
      title: "Delete Pack",
      message: `Are you sure you want to delete "${packName}"? This will permanently delete the pack and all songs in it.`,
      onConfirm: async () => {
        try {
          if (!packId) {
            throw new Error("Pack ID is missing - cannot delete pack");
          }

          // Delete the pack (this will cascade delete songs and album series)
          await apiDelete(`/packs/${packId}`);

          // Clear cache and refresh
          setSongsCache({});
          fetchSongs();

          window.showNotification(
            `Pack "${packName}" deleted successfully`,
            "success"
          );
        } catch (error) {
          console.error("Failed to delete pack:", error);
          window.showNotification(
            `Failed to delete pack: ${error.message}`,
            "error"
          );
        }
        setAlertConfig((prev) => ({ ...prev, isOpen: false }));
      },
      type: "danger",
    });
  };

  const handleShowAlbumSeriesModal = (packName, albumsWithEnoughSongs) => {
    console.log(
      "Opening album series modal for pack:",
      packName,
      albumsWithEnoughSongs
    );

    // Find the songs in this pack
    const packSongs = songs.filter((song) => song.pack_name === packName);

    if (packSongs.length === 0) {
      console.error("No songs found for pack:", packName);
      return;
    }

    // Select all songs in the pack by default
    const packSongIds = packSongs.map((song) => song.id);
    setSelectedSongs(packSongIds);

    // Pre-populate form data if possible
    if (albumsWithEnoughSongs && albumsWithEnoughSongs.length > 0) {
      const [albumName] = albumsWithEnoughSongs[0];
      const firstSong = packSongs[0];
      setAlbumSeriesFormData({
        artist_name: firstSong?.artist || "",
        album_name: albumName || "",
        year: firstSong?.year || "",
        cover_image_url: firstSong?.album_cover || "",
        description: "",
      });
    }

    // Open the traditional AlbumSeriesModal
    setShowAlbumSeriesModal(true);
  };

  const handleAlbumSeriesSubmit = async () => {
    if (selectedSongs.length === 0) {
      window.showNotification("Please select songs first", "warning");
      return;
    }

    try {
      const firstSong = songs.find((song) => selectedSongs.includes(song.id));
      if (!firstSong?.pack_name) {
        window.showNotification("Selected songs must be in a pack", "error");
        return;
      }

      await apiPost("/album-series/create-from-pack", {
        pack_name: firstSong.pack_name,
        artist_name: albumSeriesFormData.artist_name,
        album_name: albumSeriesFormData.album_name,
        year: parseInt(albumSeriesFormData.year) || null,
        cover_image_url: albumSeriesFormData.cover_image_url || null,
        description: albumSeriesFormData.description || null,
      });

      window.showNotification(
        `Album series "${albumSeriesFormData.album_name}" created successfully!`,
        "success"
      );

      setShowAlbumSeriesModal(false);
      setSelectedSongs([]);
      setAlbumSeriesFormData({
        artist_name: "",
        album_name: "",
        year: "",
        cover_image_url: "",
        description: "",
      });

      // Clear cache and refresh
      setSongsCache({});
      fetchSongs();
    } catch (error) {
      console.error("Failed to create album series:", error);
      window.showNotification("Failed to create album series", "error");
    }
  };

  const handleMakeDoubleAlbumSeries = async (
    packName,
    albumsWithEnoughSongs
  ) => {
    if (!albumsWithEnoughSongs || albumsWithEnoughSongs.length < 2) {
      window.showNotification(
        "Pack must have at least 2 albums with 4+ songs each for double album series",
        "error"
      );
      return;
    }

    // Prevent multiple modal openings
    if (showDoubleAlbumSeriesModal || isExecutingDoubleAlbumSeries) {
      return;
    }

    const packSongs = songs.filter((song) => song.pack_name === packName);
    const mostCommonArtist = packSongs[0]?.artist;

    // Find the album that should be the "base" album series (the one that stays)
    // This should be the album with the most songs that has an album_series_id
    const albumSeriesCounts = {};
    packSongs.forEach((song) => {
      if (song.album_series_id && song.album) {
        albumSeriesCounts[song.album] =
          (albumSeriesCounts[song.album] || 0) + 1;
      }
    });

    // Find the album with the most songs in the album series (this becomes the "base")
    const baseAlbumSeries = Object.entries(albumSeriesCounts).sort(
      (a, b) => b[1] - a[1]
    )[0]?.[0];

    const albumsToChooseFrom = albumsWithEnoughSongs.filter(
      ([albumName]) => albumName !== baseAlbumSeries
    );

    if (albumsToChooseFrom.length === 0) {
      window.showNotification(
        "No suitable album found for double album series",
        "error"
      );
      return;
    }

    const [secondAlbumName] = albumsToChooseFrom[0];
    const songsInSecondAlbum = packSongs.filter(
      (song) => song.album === secondAlbumName
    );

    if (songsInSecondAlbum.length < 4) {
      window.showNotification(
        `"${secondAlbumName}" needs at least 4 songs for album series (found ${songsInSecondAlbum.length} total songs including optional ones)`,
        "error"
      );
      return;
    }

    // Show confirmation modal instead of immediately executing
    const newPackName = `${secondAlbumName} Album Series`;
    setDoubleAlbumSeriesData({
      packName,
      secondAlbumName,
      songsToMove: songsInSecondAlbum,
      newPackName,
      mostCommonArtist,
    });
    setShowDoubleAlbumSeriesModal(true);
  };

  const executeDoubleAlbumSeries = async () => {
    if (!doubleAlbumSeriesData || isExecutingDoubleAlbumSeries) return;

    setIsExecutingDoubleAlbumSeries(true);

    const { secondAlbumName, songsToMove, newPackName, mostCommonArtist } =
      doubleAlbumSeriesData;

    try {
      // Update all songs from the second album to the new pack
      const songIdsToMove = songsToMove.map((song) => song.id);

      // Update pack names for songs in the second album (sequentially to avoid race conditions)
      for (const songId of songIdsToMove) {
        await apiPatch(`/songs/${songId}`, { pack: newPackName });
      }

      // Create album series for the second album
      await apiPost("/album-series/create-from-pack", {
        pack_name: newPackName,
        artist_name: mostCommonArtist,
        album_name: secondAlbumName,
        year: null,
        cover_image_url: null,
        description: null,
      });

      window.showNotification(
        `Double album series created! "${secondAlbumName}" split into its own album series with ${songsToMove.length} songs.`,
        "success"
      );

      // Close modal and refresh songs to show the updated structure
      setShowDoubleAlbumSeriesModal(false);
      setDoubleAlbumSeriesData(null);
      setSongsCache({});
      fetchSongs();
    } catch (error) {
      console.error("Error creating double album series:", error);
      window.showNotification("Failed to create double album series", "error");
    } finally {
      setIsExecutingDoubleAlbumSeries(false);
    }
  };

  return (
    <div className="app-container">
      <PageHeader
        status={status}
        search={search}
        setSearch={setSearch}
        groupBy={groupBy}
        setGroupBy={setGroupBy}
        allCollapsed={allCollapsed}
        toggleAllGroups={toggleAllGroups}
      />

      {/* Loading Spinner */}
      {loading && <LoadingSpinner message="Loading songs..." />}

      {!loading && (
        <SongTable
          songs={songs}
          selectedSongs={selectedSongs}
          setSelectedSongs={setSelectedSongs}
          editing={editing}
          setEditing={setEditing}
          editValues={editValues}
          setEditValues={setEditValues}
          saveEdit={saveEdit}
          fetchSpotifyOptions={fetchSpotifyOptions}
          handleDelete={handleDelete}
          spotifyOptions={spotifyOptions}
          setSpotifyOptions={setSpotifyOptions}
          applySpotifyEnhancement={applySpotifyEnhancement}
          sortKey={sortKey}
          sortDirection={sortDirection}
          handleSort={handleSort}
          groupBy={groupBy}
          groupedSongs={groupedSongs}
          collapsedGroups={collapsedGroups}
          toggleGroup={toggleGroup}
          user={user}
          getPackCollaborators={getPackCollaborators}
          setShowCollaborationModal={setShowCollaborationModal}
          setSelectedItemForCollaboration={setSelectedItemForCollaboration}
          setCollaborationType={setCollaborationType}
          status={status}
          onBulkEdit={() => setShowBulkModal(true)}
          onStartWork={handleStartWork}
          onBulkDelete={() => {}} // Placeholder for now
          onBulkEnhance={() => {}} // Placeholder for now
          onCleanTitles={() => {}} // Placeholder for now
          onSongAdded={() => {
            // Ensure we bypass the local cache so new songs appear immediately
            setSongsCache({});
            fetchSongs();
          }}
          onPackNameUpdate={handlePackNameUpdate}
          onDeletePack={handleDeletePack}
          onShowAlbumSeriesModal={handleShowAlbumSeriesModal}
          onMakeDoubleAlbumSeries={handleMakeDoubleAlbumSeries}
        />
      )}

      {/* Edit Album Series Modal */}
      <AlbumSeriesEditModal
        key={`${editSeriesModal.defaultSeriesId}-${editSeriesModal.packId}`}
        isOpen={editSeriesModal.open}
        onClose={() =>
          setEditSeriesModal({
            open: false,
            packId: null,
            series: [],
            defaultSeriesId: null,
          })
        }
        packId={editSeriesModal.packId}
        seriesList={editSeriesModal.series}
        defaultSeriesId={editSeriesModal.defaultSeriesId}
        onChanged={() => {
          setSongsCache({});
          fetchSongs();
        }}
      />

      {/* Modals */}
      {showBulkModal && (
        <BulkEditModal
          isOpen={showBulkModal}
          onClose={() => setShowBulkModal(false)}
          selectedSongs={selectedSongs}
          onComplete={() => {
            console.log(
              "BulkEditModal onComplete called - refreshing songs..."
            );
            setShowBulkModal(false);
            setSelectedSongs([]);
            // Clear cache to force fresh data fetch
            setSongsCache({});
            fetchSongs();
          }}
        />
      )}

      {showAlbumSeriesModal && (
        <AlbumSeriesModal
          showModal={showAlbumSeriesModal}
          onClose={() => setShowAlbumSeriesModal(false)}
          formData={albumSeriesFormData}
          setFormData={setAlbumSeriesFormData}
          onSubmit={handleAlbumSeriesSubmit}
          selectedSongs={selectedSongs}
          songs={songs}
        />
      )}

      {/* Double Album Series Confirmation Modal */}
      {showDoubleAlbumSeriesModal && doubleAlbumSeriesData && (
        <DoubleAlbumSeriesModal
          isOpen={showDoubleAlbumSeriesModal}
          onClose={() => {
            setShowDoubleAlbumSeriesModal(false);
            setDoubleAlbumSeriesData(null);
          }}
          onConfirm={executeDoubleAlbumSeries}
          isExecuting={isExecutingDoubleAlbumSeries}
          packName={doubleAlbumSeriesData.packName}
          secondAlbumName={doubleAlbumSeriesData.secondAlbumName}
          songsToMove={doubleAlbumSeriesData.songsToMove}
          newPackName={doubleAlbumSeriesData.newPackName}
        />
      )}

      {showCollaborationModal && (
        <UnifiedCollaborationModal
          isOpen={showCollaborationModal}
          onClose={() => setShowCollaborationModal(false)}
          collaborationType={collaborationType}
          packId={
            collaborationType === "pack"
              ? selectedItemForCollaboration?.id
              : null
          }
          packName={
            collaborationType === "pack"
              ? selectedItemForCollaboration?.name
              : null
          }
          songId={
            collaborationType === "song"
              ? selectedItemForCollaboration?.id
              : null
          }
          songTitle={
            collaborationType === "song"
              ? selectedItemForCollaboration?.name
              : null
          }
          currentUser={user}
          onCollaborationSaved={() => {
            fetchCollaborations();
            fetchSongs();
          }}
        />
      )}

      <CustomAlert
        isOpen={alertConfig.isOpen}
        title={alertConfig.title}
        message={alertConfig.message}
        type={alertConfig.type}
        onConfirm={alertConfig.onConfirm}
        onClose={() => setAlertConfig({ ...alertConfig, isOpen: false })}
      />

      <CustomPrompt
        isOpen={promptConfig.isOpen}
        title={promptConfig.title}
        message={promptConfig.message}
        placeholder={promptConfig.placeholder}
        onConfirm={promptConfig.onConfirm}
        onCancel={() => setPromptConfig({ ...promptConfig, isOpen: false })}
      />

      <Fireworks />
    </div>
  );
}

export default SongPage;<|MERGE_RESOLUTION|>--- conflicted
+++ resolved
@@ -368,11 +368,8 @@
     if (value === undefined) return;
 
     try {
-<<<<<<< HEAD
-      const updates = { [field]: value };
+      let updates = { [field]: value };
       const oldSong = songs.find((s) => s.id === id);
-=======
-      let updates = { [field]: value };
 
       // Special handling for pack field - backend expects "pack" field, not "pack_name"
       // The backend will handle pack creation if it doesn't exist
@@ -380,8 +377,6 @@
         // Keep the field name as "pack" (confirmed by MovePackModal.js)
         updates = { pack: value };
       }
-
->>>>>>> 32381b9e
       const response = await apiPatch(`/songs/${id}`, updates);
 
       setSongs((prevSongs) =>
@@ -405,16 +400,15 @@
         return newState;
       });
 
-<<<<<<< HEAD
       // Check achievements if status changed
       if (field === "status" && oldSong && oldSong.status !== value) {
         await checkAndShowNewAchievements();
-=======
+      }
+      
       // Clear cache and refresh to get updated pack information
       if (field === "pack") {
         setSongsCache({});
         fetchSongs();
->>>>>>> 32381b9e
       }
     } catch (error) {
       console.error("Failed to save edit:", error);
